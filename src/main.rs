--- conflicted
+++ resolved
@@ -32,11 +32,8 @@
 mod function_call;
 mod numeric_ops;
 mod alloc_counter;
-<<<<<<< HEAD
 mod eval;
-=======
 mod server;
->>>>>>> e3f01374
 
 use scope::Scope;
 use module_loader::{load_external_module, extract_docstring};
